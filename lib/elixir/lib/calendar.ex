--- conflicted
+++ resolved
@@ -1074,19 +1074,6 @@
     calendar.time_to_day_fraction(hour, minute, second, {microsecond, 0})
   end
 
-<<<<<<< HEAD
-=======
-  defp to_microsecond({hour, minute, second, {microsecond, _}}) do
-    seconds = hour * 3600 + minute * 60 + second
-    seconds * 1_000_000 + microsecond
-  end
-
-  defp gcd(int1, 0), do: abs(int1)
-  defp gcd(0, int2), do: abs(int2)
-  defp gcd(int1, int2) when int1 < 0 or int2 < 0, do: gcd(abs(int1), abs(int2))
-  defp gcd(int1, int2), do: gcd(int2, rem(int1, int2))
-
->>>>>>> 50d3be30
   defimpl String.Chars do
     def to_string(%{hour: hour, minute: minute, second: second, microsecond: microsecond, calendar: calendar}) do
       calendar.time_to_string(hour, minute, second, microsecond)
@@ -2319,12 +2306,8 @@
       ...>                 hour: 23, minute: 0, second: 7, microsecond: {0, 0},
       ...>                 utc_offset: 3600, std_offset: 0, time_zone: "Europe/Warsaw"}
       iex> DateTime.diff(dt1, dt2)
-<<<<<<< HEAD
       18000
-=======
-      18000000000000000
-
->>>>>>> 50d3be30
+
   """
   @spec diff(DateTime.t, DateTime.t) :: Calendar.rata_die
   def diff(%DateTime{utc_offset: utc_offset1, std_offset: std_offset1} = datetime1,
@@ -2347,17 +2330,9 @@
     diff_parts = div(diff_parts, gcd)
     diff_ppd = div(diff_ppd, gcd)
 
-<<<<<<< HEAD
     {diff_days, {diff_parts, diff_ppd}}
     |> normalize_rata_die
     |> Calendar.ISO.rata_die_to_unit(unit)
-=======
-    {days, {parts, ppd}} = normalize_rata_die({diff_days, {diff_parts, diff_ppd}})
-    day_seconds = days * 86400
-    seconds = div(parts * 86400, ppd)
-    microseconds = 1_000_000 * (day_seconds + seconds)
-    System.convert_time_unit(microseconds, unit, :microsecond)
->>>>>>> 50d3be30
   end
 
   @doc """
@@ -2449,12 +2424,4 @@
   defp normalize_rata_die({diff_days, {diff_parts, diff_ppd}}) do
     {diff_days, {diff_parts, diff_ppd}}
   end
-<<<<<<< HEAD
-=======
-
-  defp gcd(int1, 0), do: abs(int1)
-  defp gcd(0, int2), do: abs(int2)
-  defp gcd(int1, int2) when int1 < 0 or int2 < 0, do: gcd(abs(int1), abs(int2))
-  defp gcd(int1, int2), do: gcd(int2, rem(int1, int2))
->>>>>>> 50d3be30
 end