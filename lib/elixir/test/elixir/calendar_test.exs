--- conflicted
+++ resolved
@@ -103,13 +103,8 @@
   test "to_iso8601/1" do
     ndt = ~N[2000-04-16 12:34:15.1234]
     ndt = put_in ndt.calendar, FakeCalendar
-<<<<<<< HEAD
     assert_raise ArgumentError, "cannot convert #{inspect ndt} to target calendar Calendar.ISO, reason: #{inspect ndt.calendar} and Calendar.ISO have different day rollover moments, making this conversion ambiguous.",
     fn ->
-=======
-    message = "cannot convert #{inspect(ndt)} to the ISO 8601 format, because it does not use Calendar.ISO"
-    assert_raise ArgumentError, message, fn ->
->>>>>>> 526b1ce7
       NaiveDateTime.to_iso8601(ndt)
     end
   end
