-module(elixir_module).
-export([translate/4, compile/4, data/1, data/2, data_table/1,
   format_error/1, binding_and_scope_for_eval/4]).
-include("elixir.hrl").

binding_and_scope_for_eval(Line, Filename, Module, Binding) ->
  binding_and_scope_for_eval(Line, Filename, Module, Binding, #elixir_scope{filename=Filename}).

binding_and_scope_for_eval(_Line, _Filename, Module, Binding, S) ->
  {
    binding_for_eval(Module, Binding),
    scope_for_eval(Module, S)
  }.

binding_for_eval(Module, Binding) -> [{'_EXMODULE',Module}|Binding].
scope_for_eval(Module, S) -> S#elixir_scope{module=Module}.

data(Module) ->
  ets:lookup_element(data_table(Module), data, 2).

data(Module, Value) ->
  ets:insert(data_table(Module), { data, Value }).

%% TABLE METHODS

data_table(Module) ->
  ?ELIXIR_ATOM_CONCAT([d, Module]).

docs_table(Module) ->
  ?ELIXIR_ATOM_CONCAT([o, Module]).

%% TRANSFORMATION METHODS

%% Transformation of args and scope into a compiled erlang call.
%% The abstract form for extra arguments may be given and they
%% will be passed to the invoked function.

translate(Line, Ref, Block, S) ->
  MetaBlock = elixir_tree_helpers:abstract_syntax(Block),
  MetaS     = elixir_variables:serialize_scope(S),

  Args = [{integer, Line, Line}, Ref, MetaBlock, MetaS],
  ?ELIXIR_WRAP_CALL(Line, ?MODULE, compile, Args).

%% The compilation hook.

compile(Line, Module, Block, RawS) when is_atom(Module) ->
  S = elixir_variables:deserialize_scope(RawS),
  C = S#elixir_scope.compile,
  Filename = S#elixir_scope.filename,

  check_module_availability(Line, Filename, Module, S#elixir_scope.compile),
  build(Module),

  try
    Result           = eval_form(Line, Filename, Module, Block, S),
    { Funs, Forms0 } = functions_form(Line, Filename, Module, C),
    Forms1           = attributes_form(Line, Filename, Module, Forms0),

    elixir_import:ensure_no_local_conflict(Line, Filename, Module, Funs),
    elixir_import:ensure_no_import_conflict(Line, Filename, Module, Funs),

    Final = [
      {attribute, Line, module, Module},
      {attribute, Line, file, {Filename,Line}} | Forms1
    ],

    load_form(Final, S),
    Result
  after
    ets:delete(data_table(Module)),
    ets:delete(docs_table(Module)),
    elixir_def:delete_table(Module),
    elixir_import:delete_table(Module)
  end;

compile(Line, Other, _Block, RawS) ->
  S = elixir_variables:deserialize_scope(RawS),
  elixir_errors:form_error(Line, S#elixir_scope.filename, ?MODULE, { invalid_module, Other }).

%% Hook that builds both attribute and functions and set up common hooks.

build(Module) ->
  %% Table with meta information about the module.
  DataTable = data_table(Module),
  ets:new(DataTable, [set, named_table, private]),
  ets:insert(DataTable, { data, [] }),
  ets:insert(DataTable, { attributes, [] }),
  ets:insert(DataTable, { overridable, [] }),
  ets:insert(DataTable, { compile_callbacks, [] }),
<<<<<<< HEAD
  ets:insert(DataTable, { forwardings, [] }),
  ets:insert(DataTable, { registered_attributes, [behavior, behaviour, compile, vsn, on_load] }),

  AttrTable = attribute_table(Module),
  ets:new(AttrTable, [bag, named_table, private]),
=======
  ets:insert(DataTable, { registered_attributes, [behavior, behaviour, compile, vsn, on_load] }),
>>>>>>> fdbc8563

  %% Keep docs in another table since we don't want to pull out
  %% all the binaries every time a new documentation is stored.
  DocsTable = docs_table(Module),
  ets:new(DocsTable, [ordered_set, named_table, private]),

  %% We keep a separated table for function definitions
  %% and another one for imports. We keep them in different
  %% tables for organization and speed purpose (since the
  %% imports table is frequently written to).
  elixir_def:build_table(Module),
  elixir_import:build_table(Module).

%% Receives the module representation and evaluates it.

eval_form(Line, Filename, Module, Block, RawS) ->
  Temp = ?ELIXIR_ATOM_CONCAT(["COMPILE-",Module]),
  { Binding, S } = binding_and_scope_for_eval(Line, Filename, Module, [], RawS),
  { Value, NewS } = elixir_compiler:eval_forms([Block], Line, Temp, S),
  elixir_def_overridable:store_pending(Module),
  { Callbacks, FinalS } = callbacks_for(Line, compile_callbacks, Module, [Module], NewS),
  elixir:eval_forms(Callbacks, binding_for_eval(Module, Binding), FinalS#elixir_scope{check_clauses=false}),
  Value.

%% Return the form with exports and function declarations.

functions_form(Line, Filename, Module, C) ->
  { Export, Private, Macros, Functions } = elixir_def:unwrap_stored_definitions(Module),

  { FinalExport, FinalFunctions } =
    add_info_function(Line, Filename, Module, Export, Functions, Macros, C),

  { FinalExport ++ Private, [
    {attribute, Line, export, lists:sort(FinalExport)} | FinalFunctions
  ] }.

%% Add attributes handling to the form

attributes_form(Line, _Filename, Module, Current) ->
  Transform = fun(X, Acc) -> [translate_attribute(Line, X)|Acc] end,
  Attributes = ets:lookup_element(data_table(Module), attributes, 2),
  lists:foldl(Transform, Current, Attributes).

%% Loads the form into the code server.

load_form(Forms, S) ->
  elixir_compiler:module(Forms, S, fun(ModuleName, Binary) ->
    case get(elixir_compiled) of
      Current when is_list(Current) ->
        put(elixir_compiled, [{ModuleName,Binary}|Current]);
      _ ->
        []
    end
  end).

check_module_availability(Line, Filename, Module, #elixir_compile{ignore_module_conflict=false}) ->
  case code:ensure_loaded(Module) of
    { module, _ } -> elixir_errors:form_error(Line, Filename, ?MODULE, { module_defined, Module });
    { error, _ }  -> []
  end;

check_module_availability(_Line, _Filename, _Module, _C) ->
  [].

% EXTRA FUNCTIONS

add_info_function(Line, Filename, Module, Export, Functions, Macros, C) ->
  Pair = { '__info__', 1 },
  case lists:member(Pair, Export) of
    true  -> elixir_errors:form_error(Line, Filename, ?MODULE, {internal_function_overridden, Pair});
    false ->
      Contents = { function, Line, '__info__', 1, [
        macros_clause(Line, Macros),
        data_clause(Line, Module),
        docs_clause(Line, Module, C),
        moduledoc_clause(Line, Module, C),
        else_clause(Line)
      ] },
      { [Pair|Export], [Contents|Functions] }
  end.

macros_clause(Line, Macros) ->
  Sorted = lists:sort(Macros),
  { clause, Line, [{ atom, Line, macros }], [], [elixir_tree_helpers:abstract_syntax(Sorted)] }.

docs_clause(Line, Module, #elixir_compile { docs = true }) ->
  Docs = ets:tab2list(docs_table(Module)),
  { clause, Line, [{ atom, Line, docs }], [], [elixir_tree_helpers:abstract_syntax(Docs)] };

docs_clause(Line, _Module, _) ->
  { clause, Line, [{ atom, Line, docs }], [], [{ atom, Line, nil }] }.

moduledoc_clause(Line, Module, #elixir_compile { docs = true }) ->
  Docs = '::Module':read_data(Module, moduledoc),
  { clause, Line, [{ atom, Line, moduledoc }], [], [elixir_tree_helpers:abstract_syntax({ Line, Docs })] };

moduledoc_clause(Line, _Module, _) ->
  { clause, Line, [{ atom, Line, moduledoc }], [], [{ atom, Line, nil }] }.

data_clause(Line, Module) ->
  DataTable  = data_table(Module),
  Data       = ets:lookup_element(DataTable, data, 2),
  Registered = ets:lookup_element(DataTable, registered_attributes, 2),
  Pruned     = translate_data(DataTable, Registered, Data),
  { clause, Line, [{ atom, Line, data }], [], [elixir_tree_helpers:abstract_syntax(Pruned)] }.

else_clause(Line) ->
  Info = { call, Line, { atom, Line, module_info }, [{ var, Line, atom }] },
  { clause, Line, [{ var, Line, atom }], [], [Info] }.

% HELPERS

callbacks_for(Line, Kind, Module, Args, S) ->
  Table = data_table(Module),
  Callbacks = ets:lookup_element(Table, Kind, 2),

  { Exprs, Refers } = lists:mapfoldl(
    fun (X, Acc) -> each_callback_for(Line, Args, X, Acc) end,
    S#elixir_scope.refer, Callbacks),

  { Exprs, S#elixir_scope{refer=Refers} }.

each_callback_for(Line, Args, {M,F}, Acc) ->
  Expr = { { '.', Line, [M,F] }, Line, Args },
  Refer = case orddict:find(M, Acc) of
    { ok, _ } -> Acc;
    _ -> orddict:store(M, M, Acc)
  end,
  { Expr, Refer }.

% ATTRIBUTES & DATA

insert_attribute(DataTable, Attribute) ->
  Current = ets:lookup_element(DataTable, attributes, 2),
  ets:insert(DataTable, { attributes , [Attribute|Current] }).

translate_data(Table, Registered, [{_,nil}|T]) ->
  translate_data(Table, Registered, T);

translate_data(Table, Registered, [{Skip,_}|T]) when Skip == doc; Skip == moduledoc; Skip == overridable ->
  translate_data(Table, Registered, T);

translate_data(Table, Registered, [{on_load,V}|T]) when is_atom(V) ->
  translate_data(Table, Registered, [{on_load,{V,0}}|T]);

translate_data(Table, Registered, [{K,V}|T]) ->
  case reserved_data(Registered, K) of
    true  ->
      insert_attribute(Table, { K, V }),
      translate_data(Table, Registered, T);
    false -> [{K,V}|translate_data(Table, Registered, T)]
  end;

translate_data(_, _, []) -> [].

translate_attribute(Line, X) ->
  { attribute, Line, element(1, X), element(2, X) }.

reserved_data(_, callback)     -> true;
reserved_data(_, type)         -> true;
reserved_data(_, export_type)  -> true;
reserved_data(_, spec)         -> true;
reserved_data(Registered, Key) -> lists:member(Key, Registered).

% ERROR HANDLING

format_error({ internal_function_overridden, { Name, Arity } }) ->
  io_lib:format("function ~s/~B is internal and should not be overriden", [Name, Arity]);

format_error({ invalid_module, Module}) ->
  io_lib:format("invalid module name: ~p", [Module]);

format_error({ module_defined, Module }) ->
  io_lib:format("module ~s already defined", [Module]).<|MERGE_RESOLUTION|>--- conflicted
+++ resolved
@@ -88,15 +88,7 @@
   ets:insert(DataTable, { attributes, [] }),
   ets:insert(DataTable, { overridable, [] }),
   ets:insert(DataTable, { compile_callbacks, [] }),
-<<<<<<< HEAD
-  ets:insert(DataTable, { forwardings, [] }),
   ets:insert(DataTable, { registered_attributes, [behavior, behaviour, compile, vsn, on_load] }),
-
-  AttrTable = attribute_table(Module),
-  ets:new(AttrTable, [bag, named_table, private]),
-=======
-  ets:insert(DataTable, { registered_attributes, [behavior, behaviour, compile, vsn, on_load] }),
->>>>>>> fdbc8563
 
   %% Keep docs in another table since we don't want to pull out
   %% all the binaries every time a new documentation is stored.
